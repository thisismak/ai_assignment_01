--- conflicted
+++ resolved
@@ -12,13 +12,5 @@
 3. 安裝依賴
 python -m pip install pillow tensorflow imagehash numpy requests playwright
 playwright install
-<<<<<<< HEAD
-4. TensorFlow 2.16.1 is a stable version known to work with Python 3.10 on Windows.
-pip uninstall tensorflow
-pip install tensorflow==2.16.1
-pip show tensorflow
-5. 運行程式
-=======
 4. 運行程式
->>>>>>> 80160560
 python main.py